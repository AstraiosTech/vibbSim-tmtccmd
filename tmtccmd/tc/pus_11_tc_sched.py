--- conflicted
+++ resolved
@@ -8,38 +8,6 @@
     return PusTelecommand(service=PusServices.S11_TC_SCHED, subservice=subservice)
 
 
-<<<<<<< HEAD
-def generate_enable_tc_sched_cmd(
-    ssc: int = 0, apid: int = FETCH_GLOBAL_APID
-) -> PusTelecommand:
-    return __generic_param_less_tc_sched_cmd(
-        subservice=Subservices.TC_ENABLE, ssc=ssc, apid=apid
-    )
-
-
-def generate_disable_tc_sched_cmd(
-    ssc: int = 0, apid: int = FETCH_GLOBAL_APID
-) -> PusTelecommand:
-    return __generic_param_less_tc_sched_cmd(
-        subservice=Subservices.TC_DISABLE, ssc=ssc, apid=apid
-    )
-
-
-def generate_reset_tc_sched_cmd(
-    ssc: int = 0, apid: int = FETCH_GLOBAL_APID
-) -> PusTelecommand:
-    return __generic_param_less_tc_sched_cmd(
-        subservice=Subservices.TC_RESET, ssc=ssc, apid=apid
-    )
-
-
-def generate_time_tagged_cmd(
-    release_time: bytes,
-    tc_to_insert: PusTelecommand,
-    ssc: int = 0,
-    apid: int = FETCH_GLOBAL_APID,
-):
-=======
 def generate_enable_tc_sched_cmd() -> PusTelecommand:
     return __generic_param_less_tc_sched_cmd(subservice=Subservices.TC_ENABLE)
 
@@ -53,7 +21,6 @@
 
 
 def generate_time_tagged_cmd(release_time: bytes, tc_to_insert: PusTelecommand):
->>>>>>> 4b415ce3
     return PusTelecommand(
         service=PusServices.S11_TC_SCHED,
         subservice=Subservices.TC_INSERT,
