"""Dummy Virtual Communication Interface. Currently serves to use the TMTC program without needing
external hardware or an extra socket
"""
from typing import Optional
from tmtccmd.version import get_version
import deprecation

from spacepackets.ecss.pus_17_test import Service17Tm
from spacepackets.ecss.pus_1_verification import (
    RequestId,
    VerificationParams,
    Service1Tm,
)
from spacepackets.ecss.tc import PusTelecommand
from spacepackets.ccsds.time import CdsShortTimestamp

from tmtccmd.com import ComInterface
from tmtccmd.config import CoreComInterfaces
from tmtccmd.tm import TelemetryListT
from tmtccmd.pus.s1_verification import Subservice as Pus1Subservice
from tmtccmd.pus.s17_test import Subservice as Pus17Subservice


class DummyHandler:
    def __init__(self):
        self.last_tc: Optional[PusTelecommand] = None
        self.next_telemetry_package = []
        self.current_ssc = 0
        self.reply_pending = False

    @deprecation.deprecated(
        deprecated_in="6.0.0",
        current_version=get_version(),
        details="Use insert_telecommand instead",
    )
    def pass_telecommand(self, data: bytearray):
        self.insert_telecommand(data)

    def insert_telecommand(self, data: bytes):
        self.last_tc = PusTelecommand.unpack(data)
        self.reply_pending = True
        self.generate_reply_package()

    def generate_reply_package(self):
        """Generate a reply package. Currently, this only generates a reply for a ping
        telecommand."""
        assert self.last_tc is not None
        if self.last_tc.service == 17:
            if self.last_tc.subservice == 1:
                current_time_stamp = CdsShortTimestamp.from_now()
                tm_packer = Service1Tm(
<<<<<<< HEAD
                    subservice=Pus1Subservice.TM_ACCEPTANCE_SUCCESS,
=======
                    apid=self.last_tc.apid,
                    subservice=Pus1Subservices.TM_ACCEPTANCE_SUCCESS,
>>>>>>> 3fc43fcb
                    seq_count=self.current_ssc,
                    verif_params=VerificationParams(
                        req_id=RequestId(
                            self.last_tc.packet_id, self.last_tc.packet_seq_ctrl
                        )
                    ),
                    time_provider=current_time_stamp,
                )

                self.current_ssc += 1
                tm_packet_raw = tm_packer.pack()
                self.next_telemetry_package.append(tm_packet_raw)
                tm_packer = Service1Tm(
<<<<<<< HEAD
                    subservice=Pus1Subservice.TM_START_SUCCESS,
=======
                    apid=self.last_tc.apid,
                    subservice=Pus1Subservices.TM_START_SUCCESS,
>>>>>>> 3fc43fcb
                    seq_count=self.current_ssc,
                    verif_params=VerificationParams(
                        req_id=RequestId(
                            self.last_tc.packet_id, self.last_tc.packet_seq_ctrl
                        )
                    ),
                    time_provider=current_time_stamp,
                )
                tm_packet_raw = tm_packer.pack()
                self.next_telemetry_package.append(tm_packet_raw)
                self.current_ssc += 1

                tm_packer = Service17Tm(
<<<<<<< HEAD
                    subservice=Pus17Subservice.TM_REPLY,
=======
                    apid=self.last_tc.apid,
                    subservice=Pus17Subservices.TM_REPLY,
>>>>>>> 3fc43fcb
                    time_provider=current_time_stamp,
                )
                tm_packet_raw = tm_packer.pack()
                self.next_telemetry_package.append(tm_packet_raw)
                self.current_ssc += 1

                tm_packer = Service1Tm(
<<<<<<< HEAD
                    subservice=Pus1Subservice.TM_COMPLETION_SUCCESS,
=======
                    apid=self.last_tc.apid,
                    subservice=Pus1Subservices.TM_COMPLETION_SUCCESS,
>>>>>>> 3fc43fcb
                    seq_count=self.current_ssc,
                    verif_params=VerificationParams(
                        req_id=RequestId(
                            self.last_tc.packet_id, self.last_tc.packet_seq_ctrl
                        )
                    ),
                    time_provider=current_time_stamp,
                )
                tm_packet_raw = tm_packer.pack()
                self.next_telemetry_package.append(tm_packet_raw)
                self.current_ssc += 1

    def receive_reply_package(self) -> TelemetryListT:
        if self.reply_pending:
            return_list = self.next_telemetry_package.copy()
            self.next_telemetry_package.clear()
            self.reply_pending = False
            return return_list
        else:
            return []


class DummyComIF(ComInterface):
    def __init__(self):
        self.com_if_id = CoreComInterfaces.DUMMY.value
        self.dummy_handler = DummyHandler()
        self._open = False
        self.initialized = False

    @property
    def id(self) -> str:
        return self.com_if_id

    def initialize(self, args: any = None) -> any:
        self.initialized = True

    def open(self, args: any = None) -> None:
        self._open = True

    def is_open(self) -> bool:
        return self._open

    def close(self, args: any = None) -> None:
        self._open = False

    def data_available(self, timeout: float = 0, parameters: any = 0):
        if self.dummy_handler.reply_pending:
            return True
        return False

    def receive(self, parameters: any = 0) -> TelemetryListT:
        return self.dummy_handler.receive_reply_package()

    def send(self, data: bytearray):
        if data is not None:
            self.dummy_handler.insert_telecommand(data)<|MERGE_RESOLUTION|>--- conflicted
+++ resolved
@@ -49,12 +49,8 @@
             if self.last_tc.subservice == 1:
                 current_time_stamp = CdsShortTimestamp.from_now()
                 tm_packer = Service1Tm(
-<<<<<<< HEAD
                     subservice=Pus1Subservice.TM_ACCEPTANCE_SUCCESS,
-=======
                     apid=self.last_tc.apid,
-                    subservice=Pus1Subservices.TM_ACCEPTANCE_SUCCESS,
->>>>>>> 3fc43fcb
                     seq_count=self.current_ssc,
                     verif_params=VerificationParams(
                         req_id=RequestId(
@@ -68,12 +64,8 @@
                 tm_packet_raw = tm_packer.pack()
                 self.next_telemetry_package.append(tm_packet_raw)
                 tm_packer = Service1Tm(
-<<<<<<< HEAD
                     subservice=Pus1Subservice.TM_START_SUCCESS,
-=======
                     apid=self.last_tc.apid,
-                    subservice=Pus1Subservices.TM_START_SUCCESS,
->>>>>>> 3fc43fcb
                     seq_count=self.current_ssc,
                     verif_params=VerificationParams(
                         req_id=RequestId(
@@ -87,12 +79,8 @@
                 self.current_ssc += 1
 
                 tm_packer = Service17Tm(
-<<<<<<< HEAD
                     subservice=Pus17Subservice.TM_REPLY,
-=======
                     apid=self.last_tc.apid,
-                    subservice=Pus17Subservices.TM_REPLY,
->>>>>>> 3fc43fcb
                     time_provider=current_time_stamp,
                 )
                 tm_packet_raw = tm_packer.pack()
@@ -100,12 +88,8 @@
                 self.current_ssc += 1
 
                 tm_packer = Service1Tm(
-<<<<<<< HEAD
                     subservice=Pus1Subservice.TM_COMPLETION_SUCCESS,
-=======
                     apid=self.last_tc.apid,
-                    subservice=Pus1Subservices.TM_COMPLETION_SUCCESS,
->>>>>>> 3fc43fcb
                     seq_count=self.current_ssc,
                     verif_params=VerificationParams(
                         req_id=RequestId(
