--- conflicted
+++ resolved
@@ -51,13 +51,8 @@
 
 @dataclasses.dataclass
 class FsfwParamId:
-<<<<<<< HEAD
-    """Wrapper for the whole FSFW specific parameter data.
-     It contains the ECSS PTC and PFC numbers and the number of columns and rows in the parameter.
-=======
     """Wrapper for the whole FSFW specific parameter data. It contains the ECSS PTC and PFC numbers
     and the number of columns and rows in the parameter.
->>>>>>> 5c5c15c4
     See https://ecss.nl/standard/ecss-e-st-70-41c-space-engineering-telemetry-and-telecommand-packet-utilization-15-april-2016/
     p.428 for more information.
 
