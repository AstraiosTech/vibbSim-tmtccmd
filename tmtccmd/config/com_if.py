import sys
from typing import Optional, Tuple, cast

from tmtccmd.config.defs import CoreComInterfaces
from tmtccmd.config.globals import CoreGlobalIds
from tmtccmd.core.globals_manager import get_global, update_global
from tmtccmd.com_if import ComInterface
from tmtccmd.com_if.serial_base import (
    SerialConfigIds,
    SerialCommunicationType,
    SerialCfg,
)

from tmtccmd.com_if.serial_dle import SerialComDleComIF
from tmtccmd.com_if.serial_fixed_frame import SerialFixedFrameComIF
from tmtccmd.com_if.serial_cobs import SerialCobsComIF

from tmtccmd.com_if.ser_utils import determine_com_port, determine_baud_rate
from tmtccmd.com_if.tcpip_utils import TcpIpType, EthAddr
from tmtccmd.logging import get_console_logger
from tmtccmd.com_if.udp import UdpComIF
from tmtccmd.com_if.tcp import TcpComIF, TcpCommunicationType

LOGGER = get_console_logger()


class ComIfCfgBase:
    def __init__(
        self,
        com_if_key: str,
        json_cfg_path: str,
    ):
        self.com_if_key = com_if_key
        self.json_cfg_path = json_cfg_path


class TcpipCfg(ComIfCfgBase):
    def __init__(
        self,
        if_type: TcpIpType,
        com_if_key: str,
        json_cfg_path: str,
        send_addr: EthAddr,
        max_recv_buf_len: int,
        space_packet_ids: Optional[Tuple[int]] = None,
        recv_addr: Optional[EthAddr] = None,
    ):
        super().__init__(com_if_key, json_cfg_path)
        self.space_packet_ids = space_packet_ids
        self.if_type = if_type
        self.send_addr = send_addr
        self.recv_addr = recv_addr
        self.max_recv_buf_len = max_recv_buf_len


def create_com_interface_cfg_default(
    com_if_key: str, json_cfg_path: str, space_packet_ids: Optional[Tuple[int]]
) -> Optional[ComIfCfgBase]:
    if com_if_key == CoreComInterfaces.DUMMY.value:
        return ComIfCfgBase(com_if_key=com_if_key, json_cfg_path=json_cfg_path)
    if com_if_key == CoreComInterfaces.UDP.value:
        return default_tcpip_cfg_setup(
            com_if_key=com_if_key,
            json_cfg_path=json_cfg_path,
            tcpip_type=TcpIpType.UDP,
            space_packet_ids=space_packet_ids,
        )
    elif com_if_key == CoreComInterfaces.TCP.value:
        return default_tcpip_cfg_setup(
            com_if_key=com_if_key,
            json_cfg_path=json_cfg_path,
            tcpip_type=TcpIpType.TCP,
            space_packet_ids=space_packet_ids,
        )
    elif com_if_key in [
        CoreComInterfaces.SERIAL_DLE.value,
        CoreComInterfaces.SERIAL_FIXED_FRAME.value,
        CoreComInterfaces.SERIAL_COBS.value,
    ]:
        return ComIfCfgBase(com_if_key=com_if_key, json_cfg_path=json_cfg_path)


def create_com_interface_default(cfg: ComIfCfgBase) -> Optional[ComInterface]:
    """Return the desired communication interface object

    :param cfg: Generic configuration
    :return:
    """
    from tmtccmd.com_if.dummy import DummyComIF
    from tmtccmd.com_if.qemu import QEMUComIF

    if cfg is None:
<<<<<<< HEAD
        raise ValueError("COM IF configuration is invalid")
=======
        raise ValueError("Passed ComIF configuration is empty")
>>>>>>> 9fe58088
    if cfg.com_if_key == "":
        LOGGER.warning("COM Interface key string is empty. Using dummy COM interface")
    try:
        if (
            cfg.com_if_key == CoreComInterfaces.UDP.value
            or cfg.com_if_key == CoreComInterfaces.TCP.value
        ):
            communication_interface = create_default_tcpip_interface(
                cast(TcpipCfg, cfg)
            )
        elif (
            cfg.com_if_key == CoreComInterfaces.SERIAL_DLE.value
            or cfg.com_if_key == CoreComInterfaces.SERIAL_FIXED_FRAME.value
            or cfg.com_if_key == CoreComInterfaces.SERIAL_COBS.value
        ):
            # TODO: Move to new model where config is passed externally
            communication_interface = create_default_serial_interface(
                com_if_key=cfg.com_if_key,
                json_cfg_path=cfg.json_cfg_path,
            )
        elif cfg.com_if_key == CoreComInterfaces.SERIAL_QEMU.value:
            # TODO: Move to new model where config is passed externally
            serial_cfg = get_global(CoreGlobalIds.SERIAL_CONFIG)
            serial_timeout = serial_cfg[SerialConfigIds.SERIAL_TIMEOUT]
            communication_interface = QEMUComIF(
                com_if_id=cfg.com_if_key,
                serial_timeout=serial_timeout,
                ser_com_type=SerialCommunicationType.DLE_ENCODING,
            )
            dle_max_queue_len = serial_cfg[SerialConfigIds.SERIAL_DLE_QUEUE_LEN]
            dle_max_frame_size = serial_cfg[SerialConfigIds.SERIAL_DLE_MAX_FRAME_SIZE]
            communication_interface.set_dle_settings(
                dle_max_queue_len, dle_max_frame_size, serial_timeout
            )
        else:
            communication_interface = DummyComIF()
        if communication_interface is None:
            LOGGER.warning("Invalid communication interface, is None")
            return communication_interface
        communication_interface.initialize()
        return communication_interface
    except ConnectionRefusedError:
        LOGGER.exception("TCP/IP connection refused")
        if cfg.com_if_key == CoreComInterfaces.UDP.value:
            LOGGER.warning("Make sure that a UDP server is running")
        if cfg.com_if_key == CoreComInterfaces.TCP.value:
            LOGGER.warning("Make sure that a TCP server is running")
        sys.exit(1)
    except (IOError, OSError):
        LOGGER.exception("Error setting up communication interface")
        sys.exit(1)


def default_tcpip_cfg_setup(
    com_if_key: str,
    tcpip_type: TcpIpType,
    json_cfg_path: str,
    space_packet_ids: Tuple[int] = (0,),
) -> TcpipCfg:
    """Default setup for TCP/IP communication interfaces. This intantiates all required data in the
    globals manager so a TCP/IP communication interface can be built with
    :func:`create_default_tcpip_interface`

    :param com_if_key:
    :param tcpip_type:
    :param json_cfg_path:
    :param space_packet_ids:       Required if the TCP com interface needs to parse space packets
    :return:
    """
    from tmtccmd.com_if.tcpip_utils import (
        determine_udp_send_address,
        determine_tcp_send_address,
        determine_recv_buffer_len,
    )

    # TODO: Is this necessary? Where is it used?
    update_global(CoreGlobalIds.USE_ETHERNET, True)
    if tcpip_type == TcpIpType.UDP:
        send_addr = determine_udp_send_address(json_cfg_path=json_cfg_path)
    elif tcpip_type == TcpIpType.TCP:
        send_addr = determine_tcp_send_address(json_cfg_path=json_cfg_path)
    else:
        send_addr = ()
    max_recv_buf_size = determine_recv_buffer_len(
        json_cfg_path=json_cfg_path, tcpip_type=tcpip_type
    )
    cfg = TcpipCfg(
        com_if_key=com_if_key,
        if_type=tcpip_type,
        json_cfg_path=json_cfg_path,
        send_addr=send_addr,
        space_packet_ids=space_packet_ids,
        max_recv_buf_len=max_recv_buf_size,
    )
    return cfg


def default_serial_cfg_setup(com_if_key: str, json_cfg_path: str):
    """Default setup for serial interfaces

    :param com_if_key:
    :param json_cfg_path:
    :return:
    """
    baud_rate = determine_baud_rate(json_cfg_path=json_cfg_path)
    serial_port = determine_com_port(json_cfg_path=json_cfg_path)
    set_up_serial_cfg(
        json_cfg_path=json_cfg_path,
        com_if_key=com_if_key,
        baud_rate=baud_rate,
        com_port=serial_port,
    )


def create_default_tcpip_interface(tcpip_cfg: TcpipCfg) -> Optional[ComInterface]:
    """Create a default serial interface. Requires a certain set of global variables set up. See
    :py:func:`default_tcpip_cfg_setup` for more details.

    :param tcpip_cfg: Configuration parameters
    :return:
    """
    communication_interface = None
    if tcpip_cfg.com_if_key == CoreComInterfaces.UDP.value:
        communication_interface = UdpComIF(
            com_if_id=tcpip_cfg.com_if_key,
            send_address=tcpip_cfg.send_addr,
            recv_addr=tcpip_cfg.recv_addr,
            max_recv_size=tcpip_cfg.max_recv_buf_len,
        )
    elif tcpip_cfg.com_if_key == CoreComInterfaces.TCP.value:
        communication_interface = TcpComIF(
            com_if_id=tcpip_cfg.com_if_key,
            com_type=TcpCommunicationType.SPACE_PACKETS,
            space_packet_ids=tcpip_cfg.space_packet_ids,
            tm_polling_freqency=0.5,
            target_address=tcpip_cfg.send_addr,
            max_recv_size=tcpip_cfg.max_recv_buf_len,
        )
    return communication_interface


# TODO: Pass configuration explicitely instead of using globals..
def create_default_serial_interface(
    com_if_key: str, json_cfg_path: str
) -> Optional[ComInterface]:

    """Create a default serial interface. Requires a certain set of global variables set up. See
    :func:`set_up_serial_cfg` for more details.

    :param com_if_key:
    :param json_cfg_path:
    :return:
    """
    try:
        # For a serial communication interface, there are some configuration values like
        # baud rate and serial port which need to be set once but are expected to stay
        # the same for a given machine. Therefore, we use a JSON file to store and extract
        # those values
        if (
            com_if_key == CoreComInterfaces.SERIAL_DLE.value
            or com_if_key == CoreComInterfaces.SERIAL_FIXED_FRAME.value
            or com_if_key == CoreComInterfaces.SERIAL_QEMU.value
        ):
            default_serial_cfg_setup(com_if_key=com_if_key, json_cfg_path=json_cfg_path)
        serial_cfg = get_global(CoreGlobalIds.SERIAL_CONFIG)
        serial_baudrate = serial_cfg[SerialConfigIds.SERIAL_BAUD_RATE]
        serial_timeout = serial_cfg[SerialConfigIds.SERIAL_TIMEOUT]
        com_port = serial_cfg[SerialConfigIds.SERIAL_PORT]
        ser_cfg = SerialCfg(
            baud_rate=serial_baudrate,
            serial_timeout=serial_timeout,
            com_port=com_port,
            com_if_id=com_if_key,
        )
        if com_if_key == CoreComInterfaces.SERIAL_DLE.value:
            # Ignore the DLE config for now, it is not that important anyway
            communication_interface = SerialComDleComIF(ser_cfg=ser_cfg, dle_cfg=None)
        elif com_if_key == CoreComInterfaces.SERIAL_FIXED_FRAME.value:
            communication_interface = SerialFixedFrameComIF(ser_cfg=ser_cfg)
        elif com_if_key == CoreComInterfaces.SERIAL_COBS.value:
            communication_interface = SerialCobsComIF(ser_cfg=ser_cfg)
        else:
            # TODO: Maybe print valid keys?
            LOGGER.warning(f"Invalid COM IF key {com_if_key} for a serial interface")
            return None
    except KeyError:
        LOGGER.warning("Serial configuration global not configured properly")
        return None
    return communication_interface


def set_up_serial_cfg(
    json_cfg_path: str,
    com_if_key: str,
    baud_rate: int,
    com_port: str = "",
    tm_timeout: float = 0.01,
    ser_com_type: SerialCommunicationType = SerialCommunicationType.DLE_ENCODING,
    ser_frame_size: int = 256,
    dle_queue_len: int = 25,
    dle_frame_size: int = 1024,
):
    """Default configuration to set up serial communication. The serial port and the baud rate
    will be determined from a JSON configuration file and prompted from the user. Sets up all
    global variables so that a serial communication interface can be built with
    :func:`create_default_serial_interface`
    :param json_cfg_path:
    :param com_if_key:
    :param com_port:
    :param baud_rate:
    :param tm_timeout:
    :param ser_com_type:
    :param ser_frame_size:
    :param dle_queue_len:
    :param dle_frame_size:
    :return:
    """
    update_global(CoreGlobalIds.USE_SERIAL, True)
    if (
        com_if_key == CoreComInterfaces.SERIAL_DLE.value
        or com_if_key == CoreComInterfaces.SERIAL_FIXED_FRAME.value
    ) and com_port == "":
        LOGGER.warning("Invalid serial port specified!")
        com_port = determine_com_port(json_cfg_path=json_cfg_path)
    serial_cfg_dict = get_global(CoreGlobalIds.SERIAL_CONFIG)
    serial_cfg_dict.update({SerialConfigIds.SERIAL_PORT: com_port})
    serial_cfg_dict.update({SerialConfigIds.SERIAL_BAUD_RATE: baud_rate})
    serial_cfg_dict.update({SerialConfigIds.SERIAL_TIMEOUT: tm_timeout})
    serial_cfg_dict.update({SerialConfigIds.SERIAL_COMM_TYPE: ser_com_type})
    serial_cfg_dict.update({SerialConfigIds.SERIAL_FRAME_SIZE: ser_frame_size})
    serial_cfg_dict.update({SerialConfigIds.SERIAL_DLE_QUEUE_LEN: dle_queue_len})
    serial_cfg_dict.update({SerialConfigIds.SERIAL_DLE_MAX_FRAME_SIZE: dle_frame_size})
    update_global(CoreGlobalIds.SERIAL_CONFIG, serial_cfg_dict)<|MERGE_RESOLUTION|>--- conflicted
+++ resolved
@@ -90,11 +90,7 @@
     from tmtccmd.com_if.qemu import QEMUComIF
 
     if cfg is None:
-<<<<<<< HEAD
-        raise ValueError("COM IF configuration is invalid")
-=======
         raise ValueError("Passed ComIF configuration is empty")
->>>>>>> 9fe58088
     if cfg.com_if_key == "":
         LOGGER.warning("COM Interface key string is empty. Using dummy COM interface")
     try:
