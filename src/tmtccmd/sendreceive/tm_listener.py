--- conflicted
+++ resolved
@@ -121,11 +121,6 @@
     def listener_mode(self) -> bool:
         return self.__update_mode(ListenerModes.LISTENER)
 
-<<<<<<< HEAD
-    def set_listener_mode(self, listener_mode: ListenerModes):
-        print("tm listener mode. " + str(listener_mode))
-        if listener_mode != self.__listener_mode:
-=======
     def sequence_mode(self, seq_timeout: Optional[float] = None) -> bool:
         if seq_timeout is not None:
             self.seq_timeout = seq_timeout
@@ -133,7 +128,6 @@
 
     def __update_mode(self, new_mode: ListenerModes) -> bool:
         if self.__listener_mode != new_mode:
->>>>>>> 95336de2
             self.event_mode_change.set()
             self.__listener_mode = new_mode
             return True
