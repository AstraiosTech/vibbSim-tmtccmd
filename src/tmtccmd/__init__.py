VERSION_NAME = "tmtccmd"
VERSION_MAJOR = 1
<<<<<<< HEAD
VERSION_MINOR = 5
VERSION_REVISION = 0

# I think this needs to be in string representation to be parsed so we can't
# use a formatted string here.
__version__ = "1.5.0"
=======
VERSION_MINOR = 4
VERSION_REVISION = 4

# I think this needs to be in string representation to be parsed so we can't
# use a formatted string here.
__version__ = "1.4.4"
>>>>>>> d0168b4c
<|MERGE_RESOLUTION|>--- conflicted
+++ resolved
@@ -1,17 +1,8 @@
 VERSION_NAME = "tmtccmd"
 VERSION_MAJOR = 1
-<<<<<<< HEAD
 VERSION_MINOR = 5
 VERSION_REVISION = 0
 
 # I think this needs to be in string representation to be parsed so we can't
 # use a formatted string here.
-__version__ = "1.5.0"
-=======
-VERSION_MINOR = 4
-VERSION_REVISION = 4
-
-# I think this needs to be in string representation to be parsed so we can't
-# use a formatted string here.
-__version__ = "1.4.4"
->>>>>>> d0168b4c
+__version__ = "1.5.0"