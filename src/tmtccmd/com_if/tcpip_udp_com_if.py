"""
@file   tmtcc_ethernet_com_if.py
@date   01.11.2019
@brief  Ethernet Communication Interface

@author R. Mueller
"""
import select
import socket
from typing import Tuple, Union

from tmtccmd.utility.tmtcc_logger import get_logger
from tmtccmd.com_if.com_interface_base import CommunicationInterface, PusTmListT
from tmtccmd.pus_tm.factory import PusTelemetryFactory
from tmtccmd.utility.tmtc_printer import TmTcPrinter
from tmtccmd.ecss.tc import PusTelecommand
from tmtccmd.core.definitions import ethernet_address_t

LOGGER = get_logger()

UDP_RECV_WIRETAPPING_ENABLED = False
UDP_SEND_WIRETAPPING_ENABLED = False


# pylint: disable=abstract-method
# pylint: disable=arguments-differ
# pylint: disable=too-many-arguments
class TcpIpUdpComIF(CommunicationInterface):
    """
    Communication interface for UDP communication.
    """
    def __init__(self, tm_timeout: float, tc_timeout_factor: float,
                 send_address: ethernet_address_t, max_recv_size: int,
                 recv_addr: Union[None, ethernet_address_t] = None,
                 tmtc_printer: Union[None, TmTcPrinter] = None):
        """
        Initialize a communication interface to send and receive UDP datagrams.
        :param tm_timeout:
        :param tc_timeout_factor:
        :param send_address:
        :param max_recv_size:
        :param recv_addr:
        :param tmtc_printer: Printer instance, can be passed optionally to allow packet debugging
        """
        super().__init__(tmtc_printer)
        self.tm_timeout = tm_timeout
        self.tc_timeout_factor = tc_timeout_factor
        self.udp_socket = None
        self.send_address = send_address
        self.recv_addr = recv_addr
        self.max_recv_size = max_recv_size

    def __del__(self):
        try:
            self.close()
        except IOError:
            LOGGER.warning("Could not close UDP communication interface!")

    def initialize(self) -> None:
        pass

    def open(self):
        self.udp_socket = socket.socket(socket.AF_INET, socket.SOCK_DGRAM)
        # Bind is possible but should not be necessary, and introduces risk of port alread
        # being used.
        # See: https://docs.microsoft.com/en-us/windows/win32/api/winsock/nf-winsock-bind
        if self.recv_addr is not None:
            LOGGER.info(f"Binding UDP socket to {self.recv_addr[0]} and port {self.recv_addr[1]}")
            self.udp_socket.bind(self.recv_addr)
        # Set non-blocking because we use select.
        self.udp_socket.setblocking(False)

    def close(self) -> None:
        if self.udp_socket is not None:
            self.udp_socket.close()

    def send_data(self, data: bytearray):
        self.udp_socket.sendto(data, self.send_address)

    def send_telecommand(self, tc_packet: bytearray, tc_packet_obj: PusTelecommand) -> None:
        if self.udp_socket is None:
            return
        bytes_sent = self.udp_socket.sendto(tc_packet, self.send_address)
        if bytes_sent != len(tc_packet):
            LOGGER.warning("Not all bytes were sent!")

    def data_available(self, timeout: float = 0) -> bool:
        if self.udp_socket is None:
            return False
        ready = select.select([self.udp_socket], [], [], timeout)
        if ready[0]:
            return True
        return False

    def receive_telemetry(self, poll_timeout: float = 0) -> PusTmListT:
        if self.udp_socket is None:
            return []
        try:
            ready = self.data_available(poll_timeout)
            if ready:
                data, sender_addr = self.udp_socket.recvfrom(self.max_recv_size)
                tm_packet = PusTelemetryFactory.create(bytearray(data))
                if tm_packet is None:
                    return []
                packet_list = [tm_packet]
                return packet_list
            return []
        except ConnectionResetError:
<<<<<<< HEAD
            LOGGER.exception("Connection reset exception occured!")
        return packet_list
=======
            LOGGER.warning("Connection reset exception occured!")
            return []
>>>>>>> fcf182c5
<|MERGE_RESOLUTION|>--- conflicted
+++ resolved
@@ -106,10 +106,6 @@
                 return packet_list
             return []
         except ConnectionResetError:
-<<<<<<< HEAD
-            LOGGER.exception("Connection reset exception occured!")
-        return packet_list
-=======
             LOGGER.warning("Connection reset exception occured!")
             return []
->>>>>>> fcf182c5
+
