import sys
from typing import Optional, Tuple

from tmtccmd.config.definitions import CoreGlobalIds, CoreComInterfaces
from tmtccmd.core.globals_manager import get_global, update_global
from tmtccmd.com_if.com_interface_base import CommunicationInterface
from tmtccmd.com_if.serial_com_if import (
    SerialConfigIds,
    SerialCommunicationType,
    SerialComIF,
)
from tmtccmd.com_if.serial_utilities import determine_com_port, determine_baud_rate
from tmtccmd.com_if.tcpip_utilities import TcpIpConfigIds, TcpIpType
from tmtccmd.logging import get_console_logger
from tmtccmd.com_if.tcpip_udp_com_if import TcpIpUdpComIF
from tmtccmd.com_if.tcpip_tcp_com_if import TcpIpTcpComIF, TcpCommunicationType

LOGGER = get_console_logger()


def create_communication_interface_default(
    com_if_key: str,
    json_cfg_path: str,
    space_packet_ids: Tuple[int] = (0,),
) -> Optional[CommunicationInterface]:
    """Return the desired communication interface object

    :param com_if_key:
    :param json_cfg_path:
<<<<<<< HEAD
    :param space_packet_ids: Can be used by communication interfaces as a start marker (e.g. TCP)
=======
    :param space_packet_id: Can be used by communication interfaces as a start marker (e.g. TCP)
>>>>>>> 0155275c
    :return:
    """
    from tmtccmd.com_if.dummy_com_if import DummyComIF
    from tmtccmd.com_if.qemu_com_if import QEMUComIF

    try:
        if (
            com_if_key == CoreComInterfaces.TCPIP_UDP.value
            or com_if_key == CoreComInterfaces.TCPIP_TCP.value
        ):
            communication_interface = create_default_tcpip_interface(
                com_if_key=com_if_key,
                json_cfg_path=json_cfg_path,
                space_packet_ids=space_packet_ids,
            )
        elif (
            com_if_key == CoreComInterfaces.SERIAL_DLE.value
            or com_if_key == CoreComInterfaces.SERIAL_FIXED_FRAME.value
        ):
            communication_interface = create_default_serial_interface(
                com_if_key=com_if_key,
                json_cfg_path=json_cfg_path,
            )
        elif com_if_key == CoreComInterfaces.SERIAL_QEMU.value:
            serial_cfg = get_global(CoreGlobalIds.SERIAL_CONFIG)
            serial_timeout = serial_cfg[SerialConfigIds.SERIAL_TIMEOUT]
            communication_interface = QEMUComIF(
                com_if_key=com_if_key,
                serial_timeout=serial_timeout,
                ser_com_type=SerialCommunicationType.DLE_ENCODING,
            )
            dle_max_queue_len = serial_cfg[SerialConfigIds.SERIAL_DLE_QUEUE_LEN]
            dle_max_frame_size = serial_cfg[SerialConfigIds.SERIAL_DLE_MAX_FRAME_SIZE]
            communication_interface.set_dle_settings(
                dle_max_queue_len, dle_max_frame_size, serial_timeout
            )
        else:
            communication_interface = DummyComIF(com_if_key=com_if_key)
        if communication_interface is None:
            return communication_interface
        if not communication_interface.valid:
            LOGGER.warning("Invalid communication interface!")
            return None
        communication_interface.initialize()
        return communication_interface
    except ConnectionRefusedError:
        LOGGER.exception("TCP/IP connection refused")
        if com_if_key == CoreComInterfaces.TCPIP_UDP.value:
            LOGGER.warning("Make sure that a UDP server is running")
        if com_if_key == CoreComInterfaces.TCPIP_TCP.value:
            LOGGER.warning("Make sure that a TCP server is running")
        sys.exit(1)
    except (IOError, OSError):
        LOGGER.exception("Error setting up communication interface")
        sys.exit(1)


def default_tcpip_cfg_setup(
    tcpip_type: TcpIpType, json_cfg_path: str, space_packet_ids: Tuple[int] = (0,)
):
    """Default setup for TCP/IP communication interfaces. This intantiates all required data in the
    globals manager so a TCP/IP communication interface can be built with
    :func:`create_default_tcpip_interface`
    :param tcpip_type:
    :param json_cfg_path:
    :param space_packet_ids:       Required if the TCP com interface needs to parse space packets
    :return:
    """
    from tmtccmd.com_if.tcpip_utilities import (
        determine_udp_send_address,
        determine_tcp_send_address,
        determine_recv_buffer_len,
    )

    update_global(CoreGlobalIds.USE_ETHERNET, True)
    recv_tuple = None
    if tcpip_type == TcpIpType.UDP:
        send_tuple = determine_udp_send_address(json_cfg_path=json_cfg_path)
    elif tcpip_type == TcpIpType.TCP:
        send_tuple = determine_tcp_send_address(json_cfg_path=json_cfg_path)
    else:
        send_tuple = ()
    max_recv_buf_size = determine_recv_buffer_len(
        json_cfg_path=json_cfg_path, tcpip_type=tcpip_type
    )
    ethernet_cfg_dict = get_global(CoreGlobalIds.ETHERNET_CONFIG)
    ethernet_cfg_dict.update({TcpIpConfigIds.SEND_ADDRESS: send_tuple})
    ethernet_cfg_dict.update({TcpIpConfigIds.RECV_ADDRESS: recv_tuple})
    ethernet_cfg_dict.update({TcpIpConfigIds.RECV_MAX_SIZE: max_recv_buf_size})
    if space_packet_ids == (0,) and tcpip_type == TcpIpType.TCP:
        LOGGER.warning(
            "TCP communication interface without any specified space packet ID might not work!"
        )
    ethernet_cfg_dict.update({TcpIpConfigIds.SPACE_PACKET_ID: space_packet_ids})
    update_global(CoreGlobalIds.ETHERNET_CONFIG, ethernet_cfg_dict)


def default_serial_cfg_setup(com_if_key: str, json_cfg_path: str):
    """Default setup for serial interfaces

    :param com_if_key:
    :param json_cfg_path:
    :return:
    """
    baud_rate = determine_baud_rate(json_cfg_path=json_cfg_path)
    serial_port = determine_com_port(json_cfg_path=json_cfg_path)
    set_up_serial_cfg(
        json_cfg_path=json_cfg_path,
        com_if_key=com_if_key,
        baud_rate=baud_rate,
        com_port=serial_port,
    )


def create_default_tcpip_interface(
    com_if_key: str,
    json_cfg_path: str,
    space_packet_ids: Tuple[int] = (0,),
) -> Optional[CommunicationInterface]:
    from tmtccmd.config.globals import get_seq_cmd_cfg

    """Create a default serial interface. Requires a certain set of global variables set up. See
    :func:`default_tcpip_cfg_setup` for more details.

    :param com_if_key:
    :param json_cfg_path:
    :param space_packet_ids: Two byte packet IDs which is used by TCP to parse space packets
    :return:
    """
    communication_interface = None
    if com_if_key == CoreComInterfaces.TCPIP_UDP.value:
        default_tcpip_cfg_setup(tcpip_type=TcpIpType.UDP, json_cfg_path=json_cfg_path)
    elif com_if_key == CoreComInterfaces.TCPIP_TCP.value:
        default_tcpip_cfg_setup(
            tcpip_type=TcpIpType.TCP,
            json_cfg_path=json_cfg_path,
            space_packet_ids=space_packet_ids,
        )
    ethernet_cfg_dict = get_global(CoreGlobalIds.ETHERNET_CONFIG)
    send_addr = ethernet_cfg_dict[TcpIpConfigIds.SEND_ADDRESS]
    recv_addr = ethernet_cfg_dict[TcpIpConfigIds.RECV_ADDRESS]
    max_recv_size = ethernet_cfg_dict[TcpIpConfigIds.RECV_MAX_SIZE]
    init_mode = get_global(CoreGlobalIds.MODE)
    seq_cmd_cfg = get_seq_cmd_cfg()
    space_packet_id = ethernet_cfg_dict[TcpIpConfigIds.SPACE_PACKET_ID]
    if com_if_key == CoreComInterfaces.TCPIP_UDP.value:
        communication_interface = TcpIpUdpComIF(
            com_if_key=com_if_key,
            tm_timeout=seq_cmd_cfg.tm_timeout,
            tc_timeout_factor=seq_cmd_cfg.tc_send_timeout_factor,
            send_address=send_addr,
            recv_addr=recv_addr,
            max_recv_size=max_recv_size,
            init_mode=init_mode,
        )
    elif com_if_key == CoreComInterfaces.TCPIP_TCP.value:
        communication_interface = TcpIpTcpComIF(
            com_if_key=com_if_key,
            com_type=TcpCommunicationType.SPACE_PACKETS,
            space_packet_ids=space_packet_ids,
<<<<<<< HEAD
            tm_timeout=seq_cmd_cfg.tm_timeout,
            tc_timeout_factor=seq_cmd_cfg.tc_send_timeout_factor,
=======
>>>>>>> 0155275c
            tm_polling_freqency=0.5,
            target_address=send_addr,
            max_recv_size=max_recv_size,
            init_mode=init_mode,
        )
    return communication_interface


def create_default_serial_interface(
    com_if_key: str, json_cfg_path: str
) -> Optional[CommunicationInterface]:
    """Create a default serial interface. Requires a certain set of global variables set up. See
    :func:`set_up_serial_cfg` for more details.

    :param com_if_key:
    :param json_cfg_path:
    :return:
    """
    try:
        # For a serial communication interface, there are some configuration values like
        # baud rate and serial port which need to be set once but are expected to stay
        # the same for a given machine. Therefore, we use a JSON file to store and extract
        # those values
        if (
            com_if_key == CoreComInterfaces.SERIAL_DLE.value
            or com_if_key == CoreComInterfaces.SERIAL_FIXED_FRAME.value
            or com_if_key == CoreComInterfaces.SERIAL_QEMU.value
        ):
            default_serial_cfg_setup(com_if_key=com_if_key, json_cfg_path=json_cfg_path)
        serial_cfg = get_global(CoreGlobalIds.SERIAL_CONFIG)
        serial_baudrate = serial_cfg[SerialConfigIds.SERIAL_BAUD_RATE]
        serial_timeout = serial_cfg[SerialConfigIds.SERIAL_TIMEOUT]
        com_port = serial_cfg[SerialConfigIds.SERIAL_PORT]
        if com_if_key == CoreComInterfaces.SERIAL_DLE.value:
            ser_com_type = SerialCommunicationType.DLE_ENCODING
        else:
            ser_com_type = SerialCommunicationType.FIXED_FRAME_BASED
        communication_interface = SerialComIF(
            com_if_key=com_if_key,
            com_port=com_port,
            baud_rate=serial_baudrate,
            serial_timeout=serial_timeout,
            ser_com_type=ser_com_type,
        )
        if com_if_key == CoreComInterfaces.SERIAL_DLE:
            dle_max_queue_len = serial_cfg[SerialConfigIds.SERIAL_DLE_QUEUE_LEN]
            dle_max_frame_size = serial_cfg[SerialConfigIds.SERIAL_DLE_MAX_FRAME_SIZE]
            communication_interface.set_dle_settings(
                dle_max_queue_len, dle_max_frame_size, serial_timeout
            )
    except KeyError:
        LOGGER.warning("Serial configuration global not configured properly")
        return None
    return communication_interface


def set_up_serial_cfg(
    json_cfg_path: str,
    com_if_key: str,
    baud_rate: int,
    com_port: str = "",
    tm_timeout: float = 0.01,
    ser_com_type: SerialCommunicationType = SerialCommunicationType.DLE_ENCODING,
    ser_frame_size: int = 256,
    dle_queue_len: int = 25,
    dle_frame_size: int = 1024,
):
    """Default configuration to set up serial communication. The serial port and the baud rate
    will be determined from a JSON configuration file and prompted from the user. Sets up all
    global variables so that a serial communication interface can be built with
    :func:`create_default_serial_interface`
    :param json_cfg_path:
    :param com_if_key:
    :param com_port:
    :param baud_rate:
    :param tm_timeout:
    :param ser_com_type:
    :param ser_frame_size:
    :param dle_queue_len:
    :param dle_frame_size:
    :return:
    """
    update_global(CoreGlobalIds.USE_SERIAL, True)
    if (
        com_if_key == CoreComInterfaces.SERIAL_DLE.value
        or com_if_key == CoreComInterfaces.SERIAL_FIXED_FRAME.value
    ) and com_port == "":
        LOGGER.warning("Invalid serial port specified!")
        com_port = determine_com_port(json_cfg_path=json_cfg_path)
    serial_cfg_dict = get_global(CoreGlobalIds.SERIAL_CONFIG)
    serial_cfg_dict.update({SerialConfigIds.SERIAL_PORT: com_port})
    serial_cfg_dict.update({SerialConfigIds.SERIAL_BAUD_RATE: baud_rate})
    serial_cfg_dict.update({SerialConfigIds.SERIAL_TIMEOUT: tm_timeout})
    serial_cfg_dict.update({SerialConfigIds.SERIAL_COMM_TYPE: ser_com_type})
    serial_cfg_dict.update({SerialConfigIds.SERIAL_FRAME_SIZE: ser_frame_size})
    serial_cfg_dict.update({SerialConfigIds.SERIAL_DLE_QUEUE_LEN: dle_queue_len})
    serial_cfg_dict.update({SerialConfigIds.SERIAL_DLE_MAX_FRAME_SIZE: dle_frame_size})
    update_global(CoreGlobalIds.SERIAL_CONFIG, serial_cfg_dict)<|MERGE_RESOLUTION|>--- conflicted
+++ resolved
@@ -27,11 +27,7 @@
 
     :param com_if_key:
     :param json_cfg_path:
-<<<<<<< HEAD
     :param space_packet_ids: Can be used by communication interfaces as a start marker (e.g. TCP)
-=======
-    :param space_packet_id: Can be used by communication interfaces as a start marker (e.g. TCP)
->>>>>>> 0155275c
     :return:
     """
     from tmtccmd.com_if.dummy_com_if import DummyComIF
@@ -151,8 +147,6 @@
     json_cfg_path: str,
     space_packet_ids: Tuple[int] = (0,),
 ) -> Optional[CommunicationInterface]:
-    from tmtccmd.config.globals import get_seq_cmd_cfg
-
     """Create a default serial interface. Requires a certain set of global variables set up. See
     :func:`default_tcpip_cfg_setup` for more details.
 
@@ -175,13 +169,12 @@
     recv_addr = ethernet_cfg_dict[TcpIpConfigIds.RECV_ADDRESS]
     max_recv_size = ethernet_cfg_dict[TcpIpConfigIds.RECV_MAX_SIZE]
     init_mode = get_global(CoreGlobalIds.MODE)
-    seq_cmd_cfg = get_seq_cmd_cfg()
     space_packet_id = ethernet_cfg_dict[TcpIpConfigIds.SPACE_PACKET_ID]
     if com_if_key == CoreComInterfaces.TCPIP_UDP.value:
         communication_interface = TcpIpUdpComIF(
             com_if_key=com_if_key,
-            tm_timeout=seq_cmd_cfg.tm_timeout,
-            tc_timeout_factor=seq_cmd_cfg.tc_send_timeout_factor,
+            tm_timeout=get_global(CoreGlobalIds.TM_TIMEOUT),
+            tc_timeout_factor=get_global(CoreGlobalIds.TC_SEND_TIMEOUT_FACTOR),
             send_address=send_addr,
             recv_addr=recv_addr,
             max_recv_size=max_recv_size,
@@ -192,11 +185,6 @@
             com_if_key=com_if_key,
             com_type=TcpCommunicationType.SPACE_PACKETS,
             space_packet_ids=space_packet_ids,
-<<<<<<< HEAD
-            tm_timeout=seq_cmd_cfg.tm_timeout,
-            tc_timeout_factor=seq_cmd_cfg.tc_send_timeout_factor,
-=======
->>>>>>> 0155275c
             tm_polling_freqency=0.5,
             target_address=send_addr,
             max_recv_size=max_recv_size,
