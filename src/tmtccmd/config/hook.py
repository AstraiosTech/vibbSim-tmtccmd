from abc import abstractmethod
<<<<<<< HEAD
from typing import Dict, Tuple, Optional, Union

from tmtccmd.config.definitions import DEFAULT_APID, ServiceOpCodeDictT
from tmtccmd.cfdp.handler import CfdpHandler
from tmtccmd.utility.logger import get_console_logger
from tmtccmd.core.backend import TmTcHandler
from tmtccmd.utility.tmtc_printer import TmTcPrinter
=======
from typing import Optional, Union

from tmtccmd.config.definitions import (
    ServiceOpCodeDictT,
    DataReplyUnpacked,
    default_json_path,
)
from tmtccmd.logging import get_console_logger
from tmtccmd.utility.retval import RetvalDictT
from tmtccmd.utility.obj_id import ObjectIdDictT
from tmtccmd.core.backend import BackendBase
>>>>>>> 0155275c
from tmtccmd.tc.definitions import TcQueueT
from tmtccmd.com_if.com_interface_base import CommunicationInterface

LOGGER = get_console_logger()


class TmTcHookBase:
    """This hook allows users to adapt the TMTC commander core to the unique mission requirements.
    It is used by implementing all abstract functions and then passing the instance to the
    TMTC commander core.
    """

    def __init__(self, json_cfg_path: Optional[str] = None):
        self.json_cfg_path = json_cfg_path
        if self.json_cfg_path is None:
            self.json_cfg_path = default_json_path()

    @abstractmethod
    def get_object_ids(self) -> ObjectIdDictT:
        from tmtccmd.config.objects import get_core_object_ids

        """The user can specify an object ID dictionary here mapping object ID bytearrays to a
        list. This list could contain containing the string representation or additional
        information about that object ID.
        """
        return get_core_object_ids()

    @abstractmethod
<<<<<<< HEAD
    def add_globals_pre_args_parsing(self, gui: bool = False):
        """Add all global variables prior to parsing the CLI arguments.

        :param gui: Set to true if the GUI mode is used
        :return:
        """
        from tmtccmd.config.globals import set_default_globals_pre_args_parsing

        set_default_globals_pre_args_parsing(
            gui=gui, tc_apid=DEFAULT_APID, tm_apid=DEFAULT_APID
        )

    @abstractmethod
    def add_globals_post_args_parsing(self, args: argparse.Namespace):
        """Add global variables prior after parsing the CLI arguments.

        :param args: Specify whether a GUI is used
        """
        from tmtccmd.config.globals import set_default_globals_post_args_parsing

        set_default_globals_post_args_parsing(
            args=args, json_cfg_path=self.get_json_config_file_path()
        )

    @abstractmethod
=======
>>>>>>> 0155275c
    def assign_communication_interface(
        self, com_if_key: str
    ) -> Optional[CommunicationInterface]:
        """Assign the communication interface used by the TMTC commander to send and receive
        TMTC with.

        :param com_if_key:      String key of the communication interface to be created.
        """
        from tmtccmd.config.com_if import create_communication_interface_default

        return create_communication_interface_default(
            com_if_key=com_if_key, json_cfg_path=self.json_cfg_path
        )

    @abstractmethod
    def get_service_op_code_dictionary(self) -> ServiceOpCodeDictT:
        """This is a dicitonary mapping services represented by strings to an operation code
        dictionary.

        :return:
        """
        from tmtccmd.config.globals import get_default_service_op_code_dict

        return get_default_service_op_code_dict()

    @abstractmethod
    def perform_mode_operation(self, tmtc_backend: BackendBase, mode: int):
        """Perform custom mode operations
        :param tmtc_backend:
        :param mode:
        :return:
        """
        pass

    @abstractmethod
    def pack_service_queue(
        self, service: Union[int, str], op_code: str, service_queue: TcQueueT
    ):
        """Overriding this function allows the user to package a telecommand queue for a given
        service and operation code combination.

        :param service:
        :param op_code:
        :param service_queue:
        :return:
        """
        pass

    @staticmethod
<<<<<<< HEAD
    def custom_args_parsing() -> Optional[argparse.Namespace]:
        """The user can implement args parsing here to override the default argument parsing
        for the CLI mode
        :return:
        """
        return None

    def get_json_config_file_path(self) -> str:
        """The user can specify a path and filename for the JSON configuration file by overriding
        this function.

        :return:
        """
        return "tmtc_config.json"

    @staticmethod
    def get_cfdp_handler() -> Optional[CfdpHandler]:
        return None

    @staticmethod
=======
>>>>>>> 0155275c
    def handle_service_8_telemetry(
        object_id: bytes, action_id: int, custom_data: bytearray
    ) -> DataReplyUnpacked:
        """This function is called by the TMTC core to handle Service 8 packets
        The user can return a tuple of two lists, where the first list
        is a list of header strings to print and the second list is a list of values to print.
        The TMTC core will take care of printing both lists and logging them.

        :param object_id: Byte representation of the object ID
        :param action_id:
        :param custom_data:
        :return:
        """
        LOGGER.info(
            "TmTcHookBase: No service 8 handling implemented yet in handle_service_8_telemetry "
            "hook function"
        )
        return DataReplyUnpacked()

    def get_retval_dict(self) -> RetvalDictT:
        LOGGER.info("No return value dictionary specified")
        return dict()


def get_global_hook_obj() -> Optional[TmTcHookBase]:
    """This function can be used to get the handle to the global hook object.
    :return:
    """
    try:
        from tmtccmd.core.globals_manager import get_global
        from tmtccmd.config.definitions import CoreGlobalIds

        from typing import cast

        hook_obj_raw = get_global(CoreGlobalIds.TMTC_HOOK)
        if hook_obj_raw is None:
            LOGGER.error("Hook object is invalid!")
            return None
        return cast(TmTcHookBase, hook_obj_raw)
    except ImportError:
        LOGGER.exception("Issues importing modules to get global hook handle!")
        return None
    except AttributeError:
        LOGGER.exception("Attribute error when trying to get global hook handle!")
        return None<|MERGE_RESOLUTION|>--- conflicted
+++ resolved
@@ -1,13 +1,4 @@
 from abc import abstractmethod
-<<<<<<< HEAD
-from typing import Dict, Tuple, Optional, Union
-
-from tmtccmd.config.definitions import DEFAULT_APID, ServiceOpCodeDictT
-from tmtccmd.cfdp.handler import CfdpHandler
-from tmtccmd.utility.logger import get_console_logger
-from tmtccmd.core.backend import TmTcHandler
-from tmtccmd.utility.tmtc_printer import TmTcPrinter
-=======
 from typing import Optional, Union
 
 from tmtccmd.config.definitions import (
@@ -19,7 +10,6 @@
 from tmtccmd.utility.retval import RetvalDictT
 from tmtccmd.utility.obj_id import ObjectIdDictT
 from tmtccmd.core.backend import BackendBase
->>>>>>> 0155275c
 from tmtccmd.tc.definitions import TcQueueT
 from tmtccmd.com_if.com_interface_base import CommunicationInterface
 
@@ -48,34 +38,6 @@
         return get_core_object_ids()
 
     @abstractmethod
-<<<<<<< HEAD
-    def add_globals_pre_args_parsing(self, gui: bool = False):
-        """Add all global variables prior to parsing the CLI arguments.
-
-        :param gui: Set to true if the GUI mode is used
-        :return:
-        """
-        from tmtccmd.config.globals import set_default_globals_pre_args_parsing
-
-        set_default_globals_pre_args_parsing(
-            gui=gui, tc_apid=DEFAULT_APID, tm_apid=DEFAULT_APID
-        )
-
-    @abstractmethod
-    def add_globals_post_args_parsing(self, args: argparse.Namespace):
-        """Add global variables prior after parsing the CLI arguments.
-
-        :param args: Specify whether a GUI is used
-        """
-        from tmtccmd.config.globals import set_default_globals_post_args_parsing
-
-        set_default_globals_post_args_parsing(
-            args=args, json_cfg_path=self.get_json_config_file_path()
-        )
-
-    @abstractmethod
-=======
->>>>>>> 0155275c
     def assign_communication_interface(
         self, com_if_key: str
     ) -> Optional[CommunicationInterface]:
@@ -125,29 +87,6 @@
         pass
 
     @staticmethod
-<<<<<<< HEAD
-    def custom_args_parsing() -> Optional[argparse.Namespace]:
-        """The user can implement args parsing here to override the default argument parsing
-        for the CLI mode
-        :return:
-        """
-        return None
-
-    def get_json_config_file_path(self) -> str:
-        """The user can specify a path and filename for the JSON configuration file by overriding
-        this function.
-
-        :return:
-        """
-        return "tmtc_config.json"
-
-    @staticmethod
-    def get_cfdp_handler() -> Optional[CfdpHandler]:
-        return None
-
-    @staticmethod
-=======
->>>>>>> 0155275c
     def handle_service_8_telemetry(
         object_id: bytes, action_id: int, custom_data: bytearray
     ) -> DataReplyUnpacked:
