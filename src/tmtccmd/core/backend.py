--- conflicted
+++ resolved
@@ -1,18 +1,12 @@
 import atexit
 import time
 import sys
-from typing import cast
 from threading import Thread
 from abc import abstractmethod
 from collections import deque
-<<<<<<< HEAD
-from typing import Union, Optional
-=======
 from typing import Union, cast, Optional, Tuple
->>>>>>> 0155275c
 
 from tmtccmd.config.definitions import CoreServiceList, CoreModeList
-from tmtccmd.cfdp.handler import CfdpHandler
 from tmtccmd.tm.definitions import TmTypes
 from tmtccmd.tm.handler import TmHandler
 from tmtccmd.logging import get_console_logger
@@ -73,7 +67,6 @@
 
         self.__com_if = com_if
         self.__tm_listener = tm_listener
-        self.__cfdp_handler: Optional[CfdpHandler] = None
         if tm_handler.get_type() == TmTypes.CCSDS_SPACE_PACKETS:
             self.__tm_handler: CcsdsTmHandler = cast(CcsdsTmHandler, tm_handler)
             for apid_queue_len_tuple in self.__tm_handler.get_apid_queue_len_list():
@@ -83,10 +76,6 @@
         self.exit_on_com_if_init_failure = True
         self.single_command_package = bytearray(), None
 
-<<<<<<< HEAD
-    def set_cfdp_handler(self, cfdp_handler: CfdpHandler):
-        self.__cfdp_handler = cfdp_handler
-=======
         # WIP: optionally having a receiver run in the background
         self.daemon_receiver = SequentialCommandSenderReceiver(
             com_if=self.__com_if,
@@ -96,7 +85,6 @@
             apid=self.__apid,
             usr_send_wrapper=self.usr_send_wrapper,
         )
->>>>>>> 0155275c
 
     def get_com_if_id(self):
         return self.com_if_key
@@ -162,7 +150,6 @@
         tm_listener: TmListener,
         tm_handler: TmHandler,
         init_mode: int,
-        tm_handler: TmHandler,
         init_service: Union[str, int] = CoreServiceList.SERVICE_17.value,
         init_opcode: str = "0",
     ):
@@ -294,25 +281,6 @@
             )
             sender_and_receiver.send_queue_tc_and_receive_tm_sequentially()
             self.mode = CoreModeList.LISTENER_MODE
-<<<<<<< HEAD
-        elif self.mode == CoreModeList.CFDP_MODE:
-            if self.__cfdp_handler is None:
-                LOGGER.warning(
-                    "TMTC commander is in CFDP mode but no CFDP handler has been set. "
-                    "Transitioning to listener mode"
-                )
-                self.mode = CoreModeList.LISTENER_MODE
-                return
-            self.__cfdp_handler.state_machine()
-            # Handle replies. These will be passed to the CFDP handler automatically
-            if self.__tm_listener.reply_event():
-                packet_queues = self.__tm_listener.retrieve_tm_packet_queues(clear=True)
-                if len(packet_queues) > 0:
-                    self.__tm_handler.handle_packet_queues(
-                        packet_queue_list=packet_queues
-                    )
-                self.__tm_listener.clear_reply_event()
-=======
         elif self.mode == CoreModeList.CONTINUOUS_MODE:
             service_queue = deque()
             service_queue_packer = ServiceQueuePacker()
@@ -326,7 +294,6 @@
             LOGGER.info("Performing service command operation")
             self.daemon_receiver.set_tc_queue(service_queue)
             self.daemon_receiver.send_queue_tc_and_return()
->>>>>>> 0155275c
         else:
             try:
                 from tmtccmd.config.hook import get_global_hook_obj
@@ -349,10 +316,4 @@
                 elif self.mode == CoreModeList.LISTENER_MODE:
                     time.sleep(1)
         else:
-            self.__handle_action()
-
-
-def get_tmtc_backend() -> BackendBase:
-    from tmtccmd.config.globals import get_global, CoreGlobalIds
-
-    return get_global(CoreGlobalIds.TMTC_BACKEND)+            self.__handle_action()