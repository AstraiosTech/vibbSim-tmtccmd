--- conflicted
+++ resolved
@@ -1,5 +1,11 @@
 #!/usr/bin/env python3
-"""This is part of the TMTC client developed by the SOURCE project by KSat
+"""
+@file           tmtc_frontend.py
+@date           01.11.2019
+@brief          This is part of the TMTC client developed by the SOURCE project by KSat
+@description    GUI is still work-in-progress
+@manual
+@author         R. Mueller, P. Scheurenbrand, D. Nguyen
 """
 import enum
 import os
@@ -28,7 +34,6 @@
 from PyQt5.QtGui import QPixmap, QIcon
 from PyQt5.QtCore import Qt, pyqtSignal, QObject, QThread, QRunnable
 
-from tmtccmd.config.globals import get_seq_cmd_cfg, set_seq_cmd_cfg
 from tmtccmd.core.frontend_base import FrontendBase
 from tmtccmd.core.backend import TmTcHandler
 from tmtccmd.config.hook import TmTcHookBase
@@ -97,14 +102,9 @@
             self.finished.emit()
         elif self.op_code == WorkerOperationsCodes.SEQUENTIAL_COMMANDING:
             self.tmtc_handler.set_mode(CoreModeList.SEQUENTIAL_CMD_MODE)
-<<<<<<< HEAD
-            # It is expected that the TMTC handler is in the according state to perform
-            # the operation
-=======
             self.tmtc_handler.one_shot_operation = True
             # It is expected that the TMTC handler is in the according state to perform the
             # operation
->>>>>>> 0155275c
             self.tmtc_handler.perform_operation()
             self.finished.emit()
         else:
@@ -355,7 +355,7 @@
         row += 1
 
         combo_box_services = QComboBox()
-        default_service = get_seq_cmd_cfg().service
+        default_service = get_global(CoreGlobalIds.CURRENT_SERVICE)
         self.service_op_code_dict = self._hook_obj.get_service_op_code_dictionary()
         if self.service_op_code_dict is None:
             LOGGER.warning("Invalid service to operation code dictionary")
@@ -459,16 +459,12 @@
             LOGGER.info(["Enabled", "Disabled"][state == 0] + " print to log.")
 
     def __checkbox_console_update(self, state: bool):
-        seq_cmd_cfg = get_seq_cmd_cfg()
-        seq_cmd_cfg.print_tm = state
-        set_seq_cmd_cfg(seq_cmd_cfg)
+        update_global(CoreGlobalIds.PRINT_TM, state)
         if self.__debug_mode:
             LOGGER.info(["enabled", "disabled"][state == 0] + " console print")
 
     def __checkbox_print_raw_data_update(self, state: int):
-        seq_cmd_cfg = get_seq_cmd_cfg()
-        seq_cmd_cfg.print_raw_tm = state
-        set_seq_cmd_cfg(seq_cmd_cfg)
+        update_global(CoreGlobalIds.PRINT_RAW_TM, state)
         if self.__debug_mode:
             LOGGER.info(["enabled", "disabled"][state == 0] + " printing of raw data")
 
@@ -500,34 +496,22 @@
 
 
 def checkbox_print_hk_data(state: int):
-    seq_cmd_cfg = get_seq_cmd_cfg()
-    seq_cmd_cfg.print_hk = state
-    set_seq_cmd_cfg(seq_cmd_cfg)
+    update_global(CoreGlobalIds.PRINT_HK, state)
     LOGGER.info(["enabled", "disabled"][state == 0] + " printing of hk data")
 
 
 def checkbox_short_display_mode(state: int):
-    seq_cmd_cfg = get_seq_cmd_cfg()
-    if state:
-        state = "short"
-    else:
-        state = "long"
-    seq_cmd_cfg.display_mode = state
-    set_seq_cmd_cfg(seq_cmd_cfg)
+    update_global(CoreGlobalIds.DISPLAY_MODE, state)
     LOGGER.info(["enabled", "disabled"][state == 0] + " short display mode")
 
 
 def number_timeout(value: float):
-    seq_cmd_cfg = get_seq_cmd_cfg()
-    seq_cmd_cfg.tm_timeout = value
-    set_seq_cmd_cfg(seq_cmd_cfg)
+    update_global(CoreGlobalIds.TM_TIMEOUT, value)
     LOGGER.info("PUS TM timeout changed to: " + str(value))
 
 
 def number_timeout_factor(value: float):
-    seq_cmd_cfg = get_seq_cmd_cfg()
-    seq_cmd_cfg.tc_send_timeout_factor = value
-    set_seq_cmd_cfg(seq_cmd_cfg)
+    update_global(CoreGlobalIds.TC_SEND_TIMEOUT_FACTOR, value)
     LOGGER.info("PUS TM timeout factor changed to: " + str(value))
 
 
