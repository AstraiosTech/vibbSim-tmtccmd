"""Base class for Service 200 mode commanding reply handling.
"""
from __future__ import annotations
import struct
from spacepackets.ecss.tm import CdsShortTimestamp, PusVersion, PusTelemetry

from tmtccmd.pus.definitions import CustomPusServices
from tmtccmd.tm.base import PusTmInfoBase, PusTmBase


class Service200TM(PusTmBase, PusTmInfoBase):
    def __init__(
            self, subservice_id: int, object_id: bytearray,
            return_value: int = 0, mode: int = 0, submode: int = 0,
            time: CdsShortTimestamp = None, ssc: int = 0, source_data: bytearray = bytearray([]),
            apid: int = -1, packet_version: int = 0b000,
            pus_version: PusVersion = PusVersion.UNKNOWN, pus_tm_version: int = 0b0001,
            ack: int = 0b1111, secondary_header_flag: bool = True,
            space_time_ref: int = 0b0000, destination_id: int = 0
    ):
        source_data = bytearray()
        source_data.extend(object_id)
        if subservice_id == 7:
            source_data.extend(struct.pack('!H', return_value))
        elif subservice_id == 6 or subservice_id == 8:
            source_data.extend(struct.pack('!I', mode))
            source_data.append(submode)
        pus_tm = PusTelemetry(
<<<<<<< HEAD
            service_id=CustomPusServices.SERVICE_200_MODE,
            subservice_id=subservice_id,
=======
            service_=CustomPusServices.SERVICE_200_MODE,
            subservice=subservice_id,
>>>>>>> 81be2538
            time=time,
            ssc=ssc,
            source_data=source_data,
            apid=apid,
            packet_version=packet_version,
            pus_version=pus_version,
            ack=ack,
            secondary_header_flag=secondary_header_flag,
            space_time_ref=space_time_ref,
            destination_id=destination_id
        )
        PusTmBase.__init__(self, pus_tm=pus_tm)
        PusTmInfoBase.__init__(self, pus_tm=pus_tm)
        self.set_packet_info("Mode Reply")

        self.is_cant_reach_mode_reply = False
        self.is_mode_reply = False
        self.object_id = object_id
        self.mode = mode
        self.submode = submode
        self.return_value = return_value
        self.__init_without_base(instance=self)

    @staticmethod
    def __init_without_base(instance: Service200TM):
        tm_data = instance.get_tm_data()
        instance.object_id = tm_data[0:4]
        if instance.get_subservice() == 7:
            instance.append_packet_info(": Can't reach mode")
            instance.is_cant_reach_mode_reply = True
            instance.return_value = tm_data[4] << 8 | tm_data[5]
        elif instance.get_subservice() == 6 or instance.get_subservice() == 8:
            instance.is_mode_reply = True
            if instance.get_subservice() == 8:
                instance.append_packet_info(": Wrong Mode")
            elif instance.get_subservice() == 6:
                instance.append_packet_info(": Mode reached")
            instance.mode = struct.unpack('!I', tm_data[4:8])[0]
            instance.submode = tm_data[8]

    @classmethod
    def __empty(cls) -> Service200TM:
        return cls(
            subservice_id=0, object_id=bytearray(4)
        )

    @classmethod
    def unpack(
            cls, raw_telemetry: bytearray, pus_version: PusVersion = PusVersion.GLOBAL_CONFIG
    ) -> Service200TM:
        service_200_tm = cls.__empty()
        service_200_tm.pus_tm = PusTelemetry.unpack(
            raw_telemetry=raw_telemetry, pus_version=pus_version
        )
        service_200_tm.__init_without_base(instance=service_200_tm)
        return service_200_tm

    def append_telemetry_content(self, content_list: list):
        super().append_telemetry_content(content_list=content_list)
        object_id_num = struct.unpack('!I', self.object_id)[0]
        content_list.append(f'0x{object_id_num:08x}')
        if self.is_cant_reach_mode_reply:
            content_list.append(hex(self.return_value))
        elif self.is_mode_reply:
            if self.mode == 1:
                mode_string = "ON"
            elif self.mode == 2:
                mode_string = "NORMAL"
            elif self.mode == 3:
                mode_string = "RAW"
            elif self.mode == 0:
                mode_string = "OFF"
            else:
                mode_string = f"UNKNOWN ({self.mode})"
            content_list.append(mode_string)
            content_list.append(str(self.submode))

    def append_telemetry_column_headers(self, header_list: list):
        super().append_telemetry_column_headers(header_list=header_list)
        header_list.append("Object ID")
        if self.is_cant_reach_mode_reply:
            header_list.append("Return Value")
        elif self.is_mode_reply:
            header_list.append("Mode")
            header_list.append("Submode")<|MERGE_RESOLUTION|>--- conflicted
+++ resolved
@@ -26,13 +26,8 @@
             source_data.extend(struct.pack('!I', mode))
             source_data.append(submode)
         pus_tm = PusTelemetry(
-<<<<<<< HEAD
-            service_id=CustomPusServices.SERVICE_200_MODE,
-            subservice_id=subservice_id,
-=======
             service_=CustomPusServices.SERVICE_200_MODE,
             subservice=subservice_id,
->>>>>>> 81be2538
             time=time,
             ssc=ssc,
             source_data=source_data,
