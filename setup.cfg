[metadata]
name = tmtccmd
description = TMTC Commander Core
version = attr: tmtccmd.__version__
long_description = file: docs/README_PyPI.md, NOTICE
long_description_content_type = text/markdown
license = Apache-2.0
author = Robin Mueller
author_email = robin.mueller.m@gmail.com
platform = any

url = https://github.com/robamu-org/tmtccmd
classifiers = 
	Development Status :: 5 - Production/Stable
	Intended Audience :: Developers
	License :: OSI Approved :: Apache Software License
	Natural Language :: English
	Operating System :: POSIX
	Operating System :: Microsoft :: Windows
	Programming Language :: Python :: 3
	Programming Language :: Python :: 3.8
	Programming Language :: Python :: 3.9
	Topic :: Communications
	Topic :: Software Development :: Libraries
	Topic :: Software Development :: Libraries :: Python Modules
	Topic :: Scientific/Engineering

[options]
install_requires = 
	crcmod>=1.7
	pyserial>=3.5
	colorama>=0.4.4
	colorlog>=6.6.0
	dle-encoder>=0.2
<<<<<<< HEAD
	spacepackets>=0.9.0
=======
	spacepackets>=0.13.0rc1
>>>>>>> dd56396e
	prompt-toolkit>=3.0.28
package_dir =
    = .
packages = find:
python_requires = >=3.8

[options.extras_require]
gui =
	PyQt5>=5.15.6
	PyQt5-stubs>=5.15.6
test =
	pyfakefs>=4.5.3

[flake8]
max-line-length = 100
ignore = D203, W503
exclude =
	.git,
	__pycache__,
	docs/conf.py,
	old,
	build,
	dist,
	venv
max-complexity = 10
extend-ignore =
    # See https://github.com/PyCQA/pycodestyle/issues/373
    E203,<|MERGE_RESOLUTION|>--- conflicted
+++ resolved
@@ -32,11 +32,7 @@
 	colorama>=0.4.4
 	colorlog>=6.6.0
 	dle-encoder>=0.2
-<<<<<<< HEAD
-	spacepackets>=0.9.0
-=======
 	spacepackets>=0.13.0rc1
->>>>>>> dd56396e
 	prompt-toolkit>=3.0.28
 package_dir =
     = .
